from pathlib import Path

from typer import Option, Argument

from basis.cli.config import read_local_basis_config
from basis.cli.services.graph import get_graph_version_id, find_graph_file
from basis.cli.services.api import abort_on_http_error
from basis.cli.services.output import abort, sprint
from basis.cli.services.trigger import trigger_node
from basis.graph.builder import graph_manifest_from_yaml
from basis.graph.configured_node import GraphManifest

_graph_help = "The location of the graph.yml file for the deployed graph"
_graph_version_id_help = "The id of the deployed graph version"
_environment_help = "The name of the Basis environment that the graph is deployed to"
_organization_help = "The name of the Basis organization that the graph specified with --graph was uploaded to"
_node_help = "The path to the node to trigger"


def trigger(
    organization: str = Option("", help=_organization_help),
    environment: str = Option("", help=_environment_help),
    graph: Path = Option(None, exists=True, help=_graph_help),
    graph_version_id: str = Option("", help=_graph_version_id_help),
    local: bool = Option(False, hidden=True),
    node: Path = Argument(..., exists=True, help=_node_help),
):
    """Trigger a node on a deployed graph to run immediately"""
    cfg = read_local_basis_config()
    graph_path = find_graph_file(graph or node.parent)

    manifest = graph_manifest_from_yaml(graph_path)
    node_id = _get_node_id(graph_path, manifest, node)
    if not node_id:
        abort(f"Node {node} is not part of the graph at {graph_path}")

<<<<<<< HEAD
    graph_version_id = get_graph_version_id(cfg, graph_path, graph_version_id, organization)

    with abort_on_http_error("Error triggering node"):
        trigger_node(node_id, graph_version_id, environment or cfg.environment_name, local_execution=local)
=======
    graph_version_id = get_graph_version_id(
        cfg, graph_path, graph_version_id, organization
    )

    with abort_on_http_error("Error triggering node"):
        trigger_node(
            node_id,
            graph_version_id,
            environment or cfg.environment_name,
            local_execution=local,
        )
>>>>>>> c32b3b0e

    sprint(f"[success]Triggered node {node}")


def _get_node_id(graph_path: Path, manifest: GraphManifest, node: Path):
    try:
        node_path = node.absolute().relative_to(graph_path.parent)
    except Exception:
        return None
    node_id = next(
        (
            n.id
            for n in manifest.nodes
            if Path(n.file_path_to_node_script_relative_to_root) == node_path
        ),
        None,
    )
    return node_id<|MERGE_RESOLUTION|>--- conflicted
+++ resolved
@@ -34,12 +34,6 @@
     if not node_id:
         abort(f"Node {node} is not part of the graph at {graph_path}")
 
-<<<<<<< HEAD
-    graph_version_id = get_graph_version_id(cfg, graph_path, graph_version_id, organization)
-
-    with abort_on_http_error("Error triggering node"):
-        trigger_node(node_id, graph_version_id, environment or cfg.environment_name, local_execution=local)
-=======
     graph_version_id = get_graph_version_id(
         cfg, graph_path, graph_version_id, organization
     )
@@ -51,7 +45,6 @@
             environment or cfg.environment_name,
             local_execution=local,
         )
->>>>>>> c32b3b0e
 
     sprint(f"[success]Triggered node {node}")
 
