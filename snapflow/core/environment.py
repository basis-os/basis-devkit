from __future__ import annotations

import logging
import os
from importlib import import_module
from types import ModuleType
from typing import TYPE_CHECKING, Any, Dict, Iterator, List, Optional, Tuple, Union

from alembic import command
from alembic.config import Config
from commonmodel.base import Schema, SchemaLike
from dcp import Storage
from dcp.storage.base import MemoryStorageClass, ensure_storage
from dcp.storage.memory.engines.python import new_local_python_storage
from dcp.utils.common import AttrDict
from loguru import logger
from snapflow.core.component import ComponentLibrary, global_library
from snapflow.core.module import (
    DEFAULT_LOCAL_MODULE,
    DEFAULT_LOCAL_NAMESPACE,
    SnapflowModule,
)
from snapflow.core.persistence.api import MetadataApi
from snapflow.core.persistence.schema import (
    GeneratedSchema,
    GenericSchemaException,
    is_generic,
)
from sqlalchemy import select
from sqlalchemy.orm import Session

if TYPE_CHECKING:
    from snapflow.core.function import DataFunction
    from snapflow.core.data_block import DataBlock
    from snapflow.core.declarative.graph import GraphCfg
    from snapflow.core.declarative.execution import ExecutableCfg, ExecutionCfg
    from snapflow.core.declarative.dataspace import DataspaceCfg, SnapflowCfg
    from snapflow.core.declarative.execution import ExecutionResult

DEFAULT_METADATA_STORAGE_URL = "sqlite://"  # in-memory sqlite


Serializable = Union[str, int, float, bool]


class Environment:
    key: str
    dataspace: DataspaceCfg
    library: ComponentLibrary
    settings: SnapflowCfg
    metadata_storage: Storage
    metadata_api: MetadataApi

    def __init__(
        self,
        dataspace: Optional[DataspaceCfg] = None,
        library: Optional[ComponentLibrary] = global_library,
        namespaces: List[str] = None,
    ):
        from snapflow.modules import core
        from snapflow.core.runtime import ensure_runtime
        from snapflow.core.declarative.dataspace import DataspaceCfg, SnapflowCfg

        self.dataspace = dataspace or DataspaceCfg()
        self.key = self.dataspace.key or "default"
        self.settings = self.dataspace.snapflow or SnapflowCfg()
        metadata_storage = self.dataspace.metadata_storage
        if metadata_storage is None:
            metadata_storage = DEFAULT_METADATA_STORAGE_URL
            logger.warning(
                f"No metadata storage specified, using default sqlite db `{DEFAULT_METADATA_STORAGE_URL}`"
            )
        self.metadata_storage = ensure_storage(metadata_storage)
        self.metadata_api = MetadataApi(self.key, self.metadata_storage)
        if self.settings.initialize_metadata_storage:
            self.metadata_api.initialize_metadata_database()
        # TODO: local module is yucky global state, also, we load these libraries and their
        #       components once, but the libraries are mutable and someone could add components
        #       to them later, which would not be picked up by the env library. (prob fine)
        self._local_module = DEFAULT_LOCAL_MODULE
        # TODO: load library from config
        if library is None or not self.settings.use_global_library:
            self.library = ComponentLibrary()
        else:
            self.library = library
        self.add_module(self._local_module)
        self._local_python_storage = new_local_python_storage()
        # self.add_storage(self._local_python_storage)

    def get_metadata_api(self) -> MetadataApi:
        return self.metadata_api

    def get_namespaces(self) -> List[str]:
        return self.library.namespace_precedence

    # Shortcut
    @property
    def md_api(self) -> MetadataApi:
        return self.get_metadata_api()

    def get_default_local_python_storage(self) -> Storage:
        return self._local_python_storage

    def get_local_module(self) -> SnapflowModule:
        return self._local_module

    def get_module_order(self) -> List[str]:
        return self.library.namespace_precedence

    def get_schema(self, schema_like: SchemaLike) -> Schema:
        if is_generic(schema_like):
            raise GenericSchemaException("Cannot get generic schema `{schema_like}`")
        if isinstance(schema_like, Schema):
            return schema_like
        try:
            return self.library.get_schema(schema_like)
        except KeyError:
            schema = self.get_generated_schema(schema_like)
            if schema is None:
                raise KeyError(
                    f"Schema '{schema_like}' not found (available namespaces: {self.library.namespace_precedence})"
                )
            return schema

    def add_schema(self, schema: Schema):
        self.library.add_schema(schema)

    def get_generated_schema(self, schema_like: SchemaLike) -> Optional[Schema]:
        if isinstance(schema_like, str):
            key = schema_like
        elif isinstance(schema_like, Schema):
            key = schema_like.key
        else:
            raise TypeError(schema_like)
        got = self.md_api.execute(
            select(GeneratedSchema).filter(GeneratedSchema.key == key)
        ).scalar_one_or_none()
        if got is None:
            return None
        return got.as_schema()

    def add_new_generated_schema(self, schema: Schema):
        logger.debug(f"Adding new generated schema {schema}")
        if schema.key in self.library.schemas:
            # Already exists
            return
        got = GeneratedSchema(key=schema.key, definition=schema.dict())
        self.md_api.add(got)
        self.md_api.flush([got])
        self.library.add_schema(schema)
        global_library.add_schema(schema)  # TODO: really?

    def all_schemas(self) -> List[Schema]:
        return self.library.all_schemas()

    def get_function(self, function_like: str) -> DataFunction:
        return self.library.get_function(function_like)

    def add_function(self, function: DataFunction):
        self.library.add_function(function)

    def all_functions(self) -> List[DataFunction]:
        return self.library.all_functions()

    def add_module(self, *modules: Union[SnapflowModule, ModuleType, str]):
        for module in modules:
            if isinstance(module, str):
                if module in (DEFAULT_LOCAL_NAMESPACE, "core"):
                    continue
                try:
                    module = import_module(module)
                except ImportError:
                    if "test" in module:
                        logger.debug(f"Could not import module {module}")
                    else:
                        logger.warning(f"Could not import module {module}")
                    continue
            self.library.add_module(module)

    def get_default_storage(self) -> Storage:
        if self.dataspace.default_storage is not None:
            return ensure_storage(self.dataspace.default_storage)
        if len(self.dataspace.storages) == 1:
            return ensure_storage(self.dataspace.storages[0])
        if not self.dataspace.storages:
            return self._local_python_storage
        for s in self.dataspace.storages:
            s = ensure_storage(s)
            if s.url == self.metadata_storage.url:
                continue
            if s.storage_engine.storage_class == MemoryStorageClass:
                continue
            return s
        return ensure_storage(self.dataspace.storages[0])

    def get_execution_config(
        self, target_storage: Union[Storage, str] = None, **kwargs
    ) -> ExecutionCfg:
        from snapflow.core.declarative.execution import ExecutionCfg

        if target_storage is None:
            target_storage = self.get_default_storage()
        target_storage = ensure_storage(target_storage)
        # target_storage = self.add_storage(target_storage)
        if issubclass(target_storage.storage_engine.storage_class, MemoryStorageClass):
            # TODO: handle multiple targets better
            logging.warning(
                "Using MEMORY storage -- results of execution will NOT "
                "be persisted. Add a database or file storage to persist results."
            )
        args = dict(
            dataspace=self.dataspace,
            local_storage=self._local_python_storage.url,
            target_storage=target_storage.url,
            storages=[s.url for s in self.get_storages()] + [target_storage.url]
            # abort_on_function_error=self.settings.abort_on_function_error,
        )
        args.update(**kwargs)
        return ExecutionCfg(**args)

    def get_storages(self) -> List[Storage]:
        return [Storage(s) for s in self.dataspace.storages] + [
            self._local_python_storage
        ]

    # @contextmanager
    # def run(
    #     self, graph: Graph, target_storage: Storage = None, **kwargs
    # ) -> Iterator[ExecutionManager]:
    #     from snapflow.core.execution.execution import ExecutionManager

    #     # self.session.begin_nested()
    #     ec = self.get_execution_context(target_storage=target_storage, **kwargs)
    #     em = ExecutionManager(ec)
    #     logger.debug(f"executing on graph {graph.adjacency_list()}")
    #     try:
    #         yield em
    #     except Exception as e:
    #         raise e
    #     finally:
    #         # TODO:
    #         # self.validate_and_clean_data_blocks(delete_intermediate=True)
    #         pass

    def prepare_graph(self, graph: Optional[GraphCfg] = None) -> GraphCfg:
        if graph is None:
            graph = self.dataspace.graph
        graph = graph.resolve_and_flatten(self.library)
        return graph

    def get_executable(
        self,
        node_key: str,
        graph: GraphCfg,
        target_storage: Union[Storage, str] = None,
        **kwargs,
    ) -> ExecutableCfg:
        from snapflow.core.execution.run import prepare_executable

        execution_config = self.get_execution_config(
            target_storage=target_storage, **kwargs
        )
        assert graph.is_resolved()
        assert graph.is_flattened()
        # graph = self.prepare_graph(graph)
        node = graph.get_node(node_key)
        return prepare_executable(self, execution_config, node, graph)

    def produce(
        self,
        node: Union[GraphCfg, str] = None,
        graph: Optional[GraphCfg] = None,
        to_exhaustion: bool = True,
        **execution_kwargs: Any,
    ) -> List[ExecutionResult]:
        from snapflow.core.execution.run import run

        # graph = self.prepare_graph(graph)
        if isinstance(node, str):
            node = graph.get_node(node)
        # assert node.is_function_node()

        if node is not None:
            dependencies = graph.get_all_upstream_dependencies_in_execution_order(node)
        else:
            dependencies = graph.get_all_nodes_in_execution_order()
        results = []
        for dep in dependencies:
            results = self.run_node(
                dep, graph, to_exhaustion=to_exhaustion, **execution_kwargs
            )
        return results

    def translate_node_to_flattened_nodes(
        self, node: Union[GraphCfg, str], flattened_graph: Optional[GraphCfg] = None,
    ) -> List[GraphCfg]:
        # Return in execution order
        assert flattened_graph.is_flattened()
        nodes = flattened_graph.get_nodes_with_prefix(node)
        dependencies = flattened_graph.get_all_nodes_in_execution_order()
        node_keys = {n.key for n in nodes}
        return [n for n in dependencies if n.key in node_keys]

    def run_node(
        self,
        node: Union[GraphCfg, str],
        graph: Optional[GraphCfg] = None,
        to_exhaustion: bool = True,
        **execution_kwargs: Any,
<<<<<<< HEAD
    ) -> List[ExecutionResult]:
        from snapflow.core.execution.run import run
        from snapflow.core.function import InputExhaustedException

        graph = self.prepare_graph(graph)
        logger.debug(f"Running: {node}")
        dependencies = graph.get_all_nodes_in_execution_order()
        nodes = graph.get_nodes_with_prefix(node)
        node_keys = {n.key for n in nodes}
        results = []
        for node in dependencies:
            if node.key not in node_keys:
                continue
            node = node.resolve(self.library)
            try:
                results = run(
                    self,
                    self.get_executable(node.key, graph=graph, **execution_kwargs),
                    to_exhaustion=to_exhaustion,
                )
            except InputExhaustedException:
                pass
        return results
=======
    ) -> Optional[CumulativeExecutionResult]:
        from snapflow.core.execution import execute_to_exhaustion
        from snapflow.core.declarative.graph import ImproperlyConfigured

        graph = self.prepare_graph(graph)
        logger.debug(f"Running: {node}")
        flattened_nodes = self.translate_node_to_flattened_nodes(node, graph)
        result = None
        for n in flattened_nodes:
            try:
                n = n.resolve(self.library)
                result = execute_to_exhaustion(
                    self,
                    self.get_executable(n, graph=graph, **execution_kwargs),
                    to_exhaustion=to_exhaustion,
                )
            except ImproperlyConfigured as e:
                logger.error(f"Improperly configured node {n}")
        return result
>>>>>>> a8f8d51d

    def run_graph(
        self,
        graph: Optional[GraphCfg] = None,
        to_exhaustion: bool = True,
        **execution_kwargs: Any,
    ):
<<<<<<< HEAD
        from snapflow.core.execution.run import run
=======
        from snapflow.core.execution import execute_to_exhaustion
        from snapflow.core.declarative.graph import ImproperlyConfigured
>>>>>>> a8f8d51d

        graph = self.prepare_graph(graph)
        nodes = graph.get_all_nodes_in_execution_order()
        for node in nodes:
<<<<<<< HEAD
            run(
                self,
                self.get_executable(node.key, graph=graph, **execution_kwargs),
                to_exhaustion=to_exhaustion,
            )
=======
            try:
                execute_to_exhaustion(
                    self,
                    self.get_executable(node, graph=graph, **execution_kwargs),
                    to_exhaustion=to_exhaustion,
                )
            except ImproperlyConfigured as e:
                logger.error(f"Improperly configured node {node}")
>>>>>>> a8f8d51d

    def get_latest_output(self, node: GraphCfg) -> Optional[DataBlock]:
        from snapflow.core.execution.run import get_latest_output

        return get_latest_output(self, node)

    def reset_node(
        self, node: Union[GraphCfg, str], graph: Optional[GraphCfg] = None,
    ):
        from snapflow.core.state import reset

        graph = self.prepare_graph(graph)
        logger.debug(f"Resetting: {node}")
        flattened_nodes = self.translate_node_to_flattened_nodes(node, graph)
        for n in flattened_nodes:
            reset(self, n.key)


# # Shortcuts
# def produce(
#     node: Union[str, GraphCfg],
#     graph: Optional[GraphCfg] = None,
#     env: Optional[Environment] = None,
#     modules: Optional[List[SnapflowModule]] = None,
#     **kwargs: Any,
# ) -> List[DataBlock]:
#     if env is None:
#         env = Environment()
#     if modules is not None:
#         for module in modules:
#             env.add_module(module)
#     return env.produce(node, graph=graph, **kwargs)


def run_node(
    node: Union[str, GraphCfg],
    graph: Optional[GraphCfg] = None,
    env: Optional[Environment] = None,
    modules: Optional[List[SnapflowModule]] = None,
    **kwargs: Any,
) -> List[ExecutionResult]:
    if env is None:
        env = Environment()
    if modules is not None:
        for module in modules:
            env.add_module(module)
    return env.run_node(node, graph=graph, **kwargs)


def run_graph(
    graph: GraphCfg,
    env: Optional[Environment] = None,
    modules: Optional[List[SnapflowModule]] = None,
    **kwargs: Any,
):
    if env is None:
        env = Environment()
    if modules is not None:
        for module in modules:
            env.add_module(module)
    return env.run_graph(graph, **kwargs)


### Environments are singletons!

# environments: Dict[str, Environment] = {}

# def get_environment(env_or_name: Union[str, Environment]) -> Environment:
#     env = None
#     if isinstance(env_or_name, Environment):
#         name = env_or_name.name
#         env = env_or_name
#     else:
#         name = env_or_name
#     if not name in environments:
#         if env is None:
#             raise KeyError(name)
#         environments[name] = env
#     return environments[name]

# def load_environment_from_yaml(yml) -> Environment:
#

#     env = Environment(
#         metadata_storage=yml.get("metadata_storage", None),
#         add_default_python_runtime=yml.get("add_default_python_runtime", True),
#     )
#     for url in yml.get("storages", []):
#         env.add_storage(Storage.from_url(url))
#     for namespace in yml.get("modules", []):
#         m = import_module(namespace)
#         env.add_module(m)
#     return env


def load_environment_from_project(project: Any) -> Environment:

    env = Environment(
        metadata_storage=getattr(project, "metadata_storage", None),
        add_default_python_runtime=getattr(project, "add_default_python_runtime", True),
    )
    for url in getattr(project, "storages", []):
        env.add_storage(Storage.from_url(url))
    for namespace in getattr(project, "modules", []):
        m = import_module(namespace)
        env.add_module(m)  # type: ignore  # We hijack the module
    return env


def current_env(cfg_module: str = None) -> Optional[Environment]:
    import sys
    from snapflow.project.project import SNAPFLOW_PROJECT_PACKAGE_NAME

    if cfg_module is None:
        cfg_module = SNAPFLOW_PROJECT_PACKAGE_NAME
    sys.path.append(os.getcwd())
    try:
        cfg = import_module(cfg_module)
        return load_environment_from_project(cfg)
    except ImportError:
        pass
    # with open(cfg_file) as f:
    #     yml = strictyaml.load(f.read()).data
    # return load_environment_from_yaml(yml)
    return None<|MERGE_RESOLUTION|>--- conflicted
+++ resolved
@@ -307,51 +307,29 @@
         graph: Optional[GraphCfg] = None,
         to_exhaustion: bool = True,
         **execution_kwargs: Any,
-<<<<<<< HEAD
     ) -> List[ExecutionResult]:
-        from snapflow.core.execution.run import run
+        from snapflow.core.execution import run
+        from snapflow.core.declarative.graph import ImproperlyConfigured
         from snapflow.core.function import InputExhaustedException
-
-        graph = self.prepare_graph(graph)
-        logger.debug(f"Running: {node}")
-        dependencies = graph.get_all_nodes_in_execution_order()
-        nodes = graph.get_nodes_with_prefix(node)
-        node_keys = {n.key for n in nodes}
-        results = []
-        for node in dependencies:
-            if node.key not in node_keys:
-                continue
-            node = node.resolve(self.library)
-            try:
-                results = run(
-                    self,
-                    self.get_executable(node.key, graph=graph, **execution_kwargs),
-                    to_exhaustion=to_exhaustion,
-                )
-            except InputExhaustedException:
-                pass
-        return results
-=======
-    ) -> Optional[CumulativeExecutionResult]:
-        from snapflow.core.execution import execute_to_exhaustion
-        from snapflow.core.declarative.graph import ImproperlyConfigured
 
         graph = self.prepare_graph(graph)
         logger.debug(f"Running: {node}")
         flattened_nodes = self.translate_node_to_flattened_nodes(node, graph)
-        result = None
+        results = []
         for n in flattened_nodes:
             try:
                 n = n.resolve(self.library)
-                result = execute_to_exhaustion(
-                    self,
-                    self.get_executable(n, graph=graph, **execution_kwargs),
-                    to_exhaustion=to_exhaustion,
-                )
+                try:
+                    results = run(
+                        self,
+                        self.get_executable(n.key, graph=graph, **execution_kwargs),
+                        to_exhaustion=to_exhaustion,
+                    )
+                except InputExhaustedException:
+                    pass
             except ImproperlyConfigured as e:
                 logger.error(f"Improperly configured node {n}")
-        return result
->>>>>>> a8f8d51d
+        return results
 
     def run_graph(
         self,
@@ -359,32 +337,21 @@
         to_exhaustion: bool = True,
         **execution_kwargs: Any,
     ):
-<<<<<<< HEAD
         from snapflow.core.execution.run import run
-=======
-        from snapflow.core.execution import execute_to_exhaustion
         from snapflow.core.declarative.graph import ImproperlyConfigured
->>>>>>> a8f8d51d
 
         graph = self.prepare_graph(graph)
         nodes = graph.get_all_nodes_in_execution_order()
         for node in nodes:
-<<<<<<< HEAD
-            run(
-                self,
-                self.get_executable(node.key, graph=graph, **execution_kwargs),
-                to_exhaustion=to_exhaustion,
-            )
-=======
             try:
-                execute_to_exhaustion(
+                run(
                     self,
-                    self.get_executable(node, graph=graph, **execution_kwargs),
+                    self.get_executable(node.key, graph=graph, **execution_kwargs),
                     to_exhaustion=to_exhaustion,
                 )
             except ImproperlyConfigured as e:
                 logger.error(f"Improperly configured node {node}")
->>>>>>> a8f8d51d
+
 
     def get_latest_output(self, node: GraphCfg) -> Optional[DataBlock]:
         from snapflow.core.execution.run import get_latest_output
