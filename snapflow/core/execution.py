from __future__ import annotations

import traceback
from collections import abc, defaultdict
from contextlib import contextmanager
from dataclasses import dataclass, field
from enum import Enum
from io import IOBase
from typing import TYPE_CHECKING, Any, Callable, Dict, Iterator, List, Optional, Set

import sqlalchemy
from loguru import logger
from snapflow.core.data_block import (
    Alias,
    DataBlock,
    DataBlockMetadata,
    ManagedDataBlock,
    StoredDataBlockMetadata,
    create_data_block_from_records,
)
from snapflow.core.environment import Environment
from snapflow.core.metadata.orm import BaseModel
from snapflow.core.node import DataBlockLog, Direction, Node, SnapLog, get_state
from snapflow.core.runtime import Runtime, RuntimeClass, RuntimeEngine
from snapflow.core.snap import DataInterfaceType, InputExhaustedException, _Snap
from snapflow.core.snap_interface import (
    BoundInterface,
    NodeInterfaceManager,
    StreamInput,
)
from snapflow.core.storage import copy_lowest_cost
from snapflow.schema.base import Schema
from snapflow.storage.data_formats import DataFrameIterator, RecordsIterator
from snapflow.storage.data_formats.base import DataFormat, SampleableIterator
from snapflow.storage.data_records import (
    MemoryDataRecords,
    as_records,
    is_records_generator,
    records_object_is_definitely_empty,
    wrap_records_object,
)
from snapflow.storage.storage import LocalPythonStorageEngine, PythonStorageApi, Storage
from snapflow.utils.common import cf, error_symbol, success_symbol, utcnow
from snapflow.utils.data import SampleableIO
from sqlalchemy.engine import ResultProxy
from sqlalchemy.exc import InvalidRequestError
from sqlalchemy.orm import Session

if TYPE_CHECKING:
    from snapflow.core.graph import Graph, GraphMetadata


class Language(Enum):
    PYTHON = "python"
    SQL = "sql"


class LanguageDialect(Enum):
    CPYTHON = (Language.PYTHON, "cpython")
    POSTGRES = (Language.SQL, "postgres")
    MYSQL = (Language.SQL, "mysql")


INDENT = " " * 4
#
# @dataclass
# class StateManager:
#     """
#     Track Node state, so we can rollback on failure
#     """
#
#     state: Dict[str, Any]
#
#     def set(self, new_state: Dict[str, Any]):
#         self.state = new_state
#
#     def get(self):
#         return self.state


@dataclass(frozen=True)
class LanguageDialectSupport:
    language_dialect: LanguageDialect
    version_support: str  # e.g. >3.6.3,<4.0


@dataclass(frozen=True)
class CompiledSnap:  # TODO: this is unused currently, just a dumb wrapper on the snap
    key: str
    # code: str
    snap: _Snap  # TODO: compile this to actual string code we can run aaaaa-nnnnnnyyy-wheeeerrrrre
    # language_support: Iterable[LanguageDialect] = None  # TODO


@dataclass(frozen=True)
class RuntimeSpecification:
    runtime_class: RuntimeClass
    runtime_engine: RuntimeEngine
    runtime_version_requirement: str
    package_requirements: List[str]  # "extensions" for postgres, etc


# TODO: Idea is to have this be easily serializable to pass around to workers, along with RunContext
#      (Or subset RunConfiguration?). We're not really close to that yet...
@dataclass
class Executable:
    node_key: str
    compiled_snap: CompiledSnap
    # runtime_specification: RuntimeSpecification # TODO: support this
    bound_interface: BoundInterface = None
    params: Dict = field(default_factory=dict)


@dataclass(frozen=True)
class ExecutionSession:
    snap_log: SnapLog
    metadata_session: Session  # Make this a URL or other jsonable and then runtime can connect

    def log(self, block: DataBlockMetadata, direction: Direction):
        drl = DataBlockLog(  # type: ignore
            snap_log=self.snap_log,
            data_block=block,
            direction=direction,
            processed_at=utcnow(),
        )
        self.metadata_session.add(drl)

    def log_input(self, block: DataBlockMetadata):
        logger.debug(f"Input logged: {block}")
        self.log(block, Direction.INPUT)

    def log_output(self, block: DataBlockMetadata):
        logger.debug(f"Output logged: {block}")
        self.log(block, Direction.OUTPUT)


@dataclass
class ExecutionResult:
    inputs_bound: List[str]
    non_reference_inputs_bound: List[StreamInput]
    input_blocks_processed: Dict[str, int]
    output_block_count: int
    output_blocks_record_count: Optional[int] = None
    output_block_id: Optional[str] = None
    output_stored_block_id: Optional[str] = None
    output_alias: Optional[str] = None
    error: Optional[str] = None
    traceback: Optional[str] = None

    @classmethod
    def empty(cls) -> ExecutionResult:
        return ExecutionResult(
            inputs_bound=[],
            non_reference_inputs_bound=[],
            input_blocks_processed={},
            output_block_count=0,
        )

    def set_error(self, e: Exception):
        tback = traceback.format_exc()
        self.error = (
            str(e) or type(e).__name__
        )  # MUST evaluate true if there's an error!
        # Traceback can be v large (like in max recursion), so we truncate to 5k chars
        self.traceback = tback[:5000]

    def merge(self, newer: ExecutionResult) -> ExecutionResult:
        return ExecutionResult(
            inputs_bound=self.inputs_bound + newer.inputs_bound,
            non_reference_inputs_bound=newer.non_reference_inputs_bound,
            input_blocks_processed=newer.input_blocks_processed,
            output_block_count=(self.output_block_count or 0)
            + (newer.output_block_count or 0),
            output_blocks_record_count=(self.output_blocks_record_count or 0)
            + (newer.output_blocks_record_count or 0),
            output_block_id=newer.output_block_id or self.output_block_id,
            output_stored_block_id=newer.output_stored_block_id
            or self.output_stored_block_id,
            output_alias=newer.output_alias or self.output_alias,
            error=newer.error or self.error,
            traceback=newer.traceback or self.traceback,
        )


class ImproperlyStoredDataBlockException(Exception):
    pass


def validate_data_blocks(sess: Session):
    # TODO: More checks?
    sess.flush()
    for obj in sess.identity_map.values():
        if isinstance(obj, DataBlockMetadata):
            urls = set([sdb.storage_url for sdb in obj.stored_data_blocks])
            if all(u.startswith("python") for u in urls):
                fmts = set([sdb.data_format for sdb in obj.stored_data_blocks])
                if all(not f.is_storable() for f in fmts):
                    raise ImproperlyStoredDataBlockException(
                        f"DataBlock {obj} is not properly stored (no storeable format(s): {fmts})"
                    )


@dataclass  # (frozen=True)
class RunContext:
    env: Environment
    graph: Graph
    # metadata_session: Session
    storages: List[Storage]
    runtimes: List[Runtime]
    target_storage: Storage
    local_python_storage: Storage
    current_runtime: Optional[Runtime] = None
    node_timelimit_seconds: Optional[
        int
    ] = None  # TODO: this is a "soft" limit, could imagine a "hard" one too
    execution_timelimit_seconds: Optional[int] = None
    logger: Callable[[str], None] = lambda s: print(s, end="")
    raise_on_error: bool = False

    def clone(self, **kwargs):
        args = dict(
            graph=self.graph,
            env=self.env,
            # metadata_session=self.metadata_session,
            storages=self.storages,
            runtimes=self.runtimes,
            target_storage=self.target_storage,
            local_python_storage=self.local_python_storage,
            current_runtime=self.current_runtime,
            node_timelimit_seconds=self.node_timelimit_seconds,
            execution_timelimit_seconds=self.execution_timelimit_seconds,
            logger=self.logger,
            raise_on_error=self.raise_on_error,
        )
        args.update(**kwargs)
        return RunContext(**args)  # type: ignore

    @contextmanager
    def start_snap_run(self, node: Node) -> Iterator[ExecutionSession]:
        from snapflow.core.graph import GraphMetadata

        assert self.current_runtime is not None, "Runtime not set"
        with self.env.session_scope() as sess:
            node_state_obj = node.get_state(sess)
            if node_state_obj is None:
                node_state = {}
            else:
                node_state = node_state_obj.state
            new_graph_meta = node.graph.get_metadata_obj()
            graph_meta = sess.query(GraphMetadata).get(new_graph_meta.hash)
            if graph_meta is None:
                sess.add(new_graph_meta)
                sess.flush([new_graph_meta])
                graph_meta = new_graph_meta

            pl = SnapLog(  # type: ignore
                graph_id=graph_meta.hash,
                node_key=node.key,
                node_start_state={k: v for k, v in node_state.items()},
                node_end_state=node_state,
                snap_key=node.snap.key,
                snap_params=node.params,
                runtime_url=self.current_runtime.url,
                started_at=utcnow(),
            )

            try:
                yield ExecutionSession(pl, sess)
                # Validate local memory objects: Did we leave any non-storeables hanging?
                validate_data_blocks(sess)
            except Exception as e:
                # Don't worry about exhaustion exceptions
                if not isinstance(e, InputExhaustedException):
                    logger.debug(f"Error running node:\n{traceback.format_exc()}")
                    pl.set_error(e)
                    # Re-raise here and handle elsewhere
                    raise e
            finally:
                # Persist state on success OR error:
                pl.persist_state(sess)
                pl.completed_at = utcnow()
                sess.add(pl)
                sess.commit()

    @property
    def all_storages(self) -> List[Storage]:
        # TODO: should it be in the list of storages already?
        return [self.local_python_storage] + self.storages

    # def to_json(self) -> str:
    #     return json.dumps(
    #         dict(
    #             env=self.env,
    #             storages=self.storages,
    #             runtimes=self.runtimes,
    #             target_storage=self.target_storage,
    #         ),
    #         cls=SnapflowJSONEncoder,
    #     )
    #
    # @classmethod
    # def from_json(cls, dct: Dict) -> ExecutionContext:
    #     return ExecutionContext(
    #         env=Environment.from_json(dct["env"]),
    #         storages=dct["storages"],
    #         runtimes=dct["runtimes"],
    #         target_storage=dct["target_storage"],
    #     )


@dataclass(frozen=True)
class SnapContext:  # TODO: (Generic[C, S]):
    run_context: RunContext
    execution_session: ExecutionSession
    worker: Worker
    executable: Executable
    inputs: List[StreamInput]
    snap_log: SnapLog
    input_blocks_processed: Dict[str, Set[DataBlockMetadata]] = field(
        default_factory=lambda: defaultdict(set)
    )
    outputs: List[StoredDataBlockMetadata] = field(default_factory=list)
    # state: Dict = field(default_factory=dict)
    # emitted_states: List[Dict] = field(default_factory=list)
    # resolved_output_schema: Optional[Schema] = None
    # realized_output_schema: Optional[Schema]

    # def get_resolved_output_schema(self) -> Optional[Schema]:
    #     return self.execution.bound_interface.resolved_output_schema(
    #         self.execution_context.env
    #     )
    #
    # def set_resolved_output_schema(self, schema: Schema):
    #     self.execution.bound_interface.set_resolved_output_schema(schema)
    #
    # def set_output_schema(self, schema_like: SchemaLike):
    #     if not schema_like:
    #         return
    #     schema = self.execution_context.env.get_schema(schema_like)
    #     self.set_resolved_output_schema(schema)

    def get_node(self) -> Node:
        return self.run_context.graph.get_node(self.executable.node_key)

    def get_param(self, key: str, default: Any = None) -> Any:
        return self.executable.params.get(key, default)

    def get_params(self) -> Dict[str, Any]:
        return self.executable.params

    def get_state_value(self, key: str, default: Any = None) -> Any:
        assert isinstance(self.snap_log.node_end_state, dict)
        return self.snap_log.node_end_state.get(key, default)

    def get_state(self) -> Dict[str, Any]:
        return self.snap_log.node_end_state

    def emit_state_value(self, key: str, new_value: Any):
        new_state = self.snap_log.node_end_state.copy()
        new_state[key] = new_value
        self.snap_log.node_end_state = new_state

    def emit_state(self, new_state: Dict):
        self.snap_log.node_end_state = new_state

    def emit(
        self,
        records_obj: Any = None,
        data_format: DataFormat = None,
        schema: Schema = None,
        update_state: Dict[str, Any] = None,
        replace_state: Dict[str, Any] = None,
    ):
        if records_obj is not None:
            sdb = self.handle_records_object(
                records_obj, data_format=data_format, schema=schema
            )
            if sdb is not None:
                self.create_alias(sdb)
                self.execution_session.log_output(sdb.data_block)
                self.outputs.append(sdb)
        if update_state is not None:
            for k, v in update_state.items():
                self.emit_state_value(k, v)
        if replace_state is not None:
            self.emit_state(replace_state)
        # Commit input blocks to db as well, to save progress
        self.log_input_blocks()

    def handle_records_object(
        self,
        records_obj: Any = None,
        data_format: DataFormat = None,
        schema: Schema = None,
    ) -> Optional[StoredDataBlockMetadata]:
        logger.debug(f"HANDLING EMITTED OBJECT (of type {type(records_obj)})")
        # TODO: can i return an existing DataBlock? Or do I need to create a "clone"?
        #   Answer: ok to return as is (just mark it as 'output' in DBL)
        if isinstance(records_obj, StoredDataBlockMetadata):
            # TODO is it in local storage tho? we skip conversion below...
            # This is just special case right now to support SQL snap
            # Will need better solution for explicitly creating DB/SDBs inside of snaps
            return records_obj
        elif isinstance(records_obj, DataBlockMetadata):
            raise NotImplementedError
        elif isinstance(records_obj, ManagedDataBlock):
            raise NotImplementedError
        nominal_output_schema = schema
        if nominal_output_schema is None:
            nominal_output_schema = self.executable.bound_interface.resolve_nominal_output_schema(
                self.run_context.env, self.execution_session.metadata_session,
            )  # TODO: could check output to see if it is LocalRecords with a schema too?
        logger.debug(
            f"Resolved output schema {nominal_output_schema} {self.executable.bound_interface}"
        )
        records_obj = wrap_records_object(records_obj)
        if records_object_is_definitely_empty(records_obj):
            # TODO
            # Are we sure we'd never want to process an empty object?
            # Like maybe create the db table, but leave it empty? could be useful
            return None
        dro = as_records(
            records_obj, data_format=data_format, schema=nominal_output_schema
        )
        sdb = self.store_output_block(dro)
        return sdb

    def create_alias(self, sdb: StoredDataBlockMetadata) -> Optional[Alias]:
        self.execution_session.metadata_session.flush([sdb.data_block, sdb])
        alias = ensure_alias(
            self.execution_session.metadata_session, self.get_node(), sdb
        )
        self.execution_session.metadata_session.flush([alias])
        return alias

    def store_output_block(self, dro: MemoryDataRecords) -> StoredDataBlockMetadata:
        block, sdb = create_data_block_from_records(
            self.run_context.env,
            self.execution_session.metadata_session,
            self.run_context.local_python_storage,
            dro,
            created_by_node_key=self.executable.node_key,
        )
        # TODO: need target_format option too
        if (
            self.run_context.target_storage is None
            or self.run_context.target_storage == sdb.storage
        ):
            # Already good on target storage
            if sdb.data_format.is_storable():
                # And its storable
                return sdb

        # check if existing storage_format is compatible with target storage,
        # and it's storable, then use instead of natural (no need to convert)
        target_format = (
            self.run_context.target_storage.storage_engine.get_natural_format()
        )
        if self.run_context.target_storage.storage_engine.is_supported_format(
            sdb.data_format
        ):
            if sdb.data_format.is_storable():
                target_format = sdb.data_format

        assert target_format.is_storable()

        # Place output in target storage
        return copy_lowest_cost(
            self.run_context.env,
            self.execution_session.metadata_session,
            sdb=sdb,
            target_storage=self.run_context.target_storage,
            target_format=target_format,
            eligible_storages=self.run_context.storages,
        )

    def log_input_blocks(self):
        for input in self.executable.bound_interface.inputs:
            if input.bound_stream is not None:
                for db in input.bound_stream.get_emitted_blocks():
                    self.input_blocks_processed[input.name].add(db)
                    self.execution_session.log_input(db)

    def should_continue(self) -> bool:
        """
        Long running snaps should check this function periodically so
        as to honor time limits.
        """
        # TODO: execution timelimit too?
        #   Since long running will often be generators, could also enforce this at generator evaluation time?
        if not self.run_context.node_timelimit_seconds:
            return True
        seconds_elapsed = (utcnow() - self.snap_log.started_at).total_seconds()
        return seconds_elapsed < self.run_context.node_timelimit_seconds


class ExecutionManager:
    def __init__(self, ctx: RunContext):
        self.ctx = ctx
        self.env = ctx.env

    def select_runtime(self, node: Node) -> Runtime:
        compatible_runtimes = node.snap.compatible_runtime_classes
        for runtime in self.ctx.runtimes:
            if (
                runtime.runtime_engine.runtime_class in compatible_runtimes
            ):  # TODO: Just taking the first one...
                return runtime
        raise Exception(
            f"No compatible runtime available for {node} (runtime class {compatible_runtimes} required)"
        )

    def execute(
        self,
        node: Node,
        to_exhaustion: bool = False,
        output_session: Optional[Session] = None,
    ) -> Optional[DataBlock]:
        runtime = self.select_runtime(node)
        run_ctx = self.ctx.clone(current_runtime=runtime)
        worker = Worker(run_ctx)

        # Setup for run
        base_msg = f"Running node {cf.bold(node.key)} {cf.dimmed(node.snap.key)}\n"
        self.ctx.logger(base_msg)
        logger.debug(
            f"RUNNING NODE {node.key} {node.snap.key} with params `{node.params}`"
        )
        # self.log(base_msg)
        # start = time.time()
        n_runs: int = 0
        last_execution_result: Optional[ExecutionResult] = None
        cumulative_execution_result: Optional[ExecutionResult] = None
        error = None
        try:
            while True:
                last_execution_result = self._execute(node, worker)
                if cumulative_execution_result is None:
                    cumulative_execution_result = last_execution_result
                else:
                    cumulative_execution_result = cumulative_execution_result.merge(
                        last_execution_result
                    )
                n_runs += 1
                if (
                    not to_exhaustion
                    or not last_execution_result.non_reference_inputs_bound
                    # or not last_execution_result.inputs_bound
                ):  # TODO: We just run no-input DFs (sources) once no matter what
                    # (they are responsible for creating their own generators)
                    break
            self.log_execution_result(cumulative_execution_result)
        except InputExhaustedException as e:  # TODO: i don't think we need this out here anymore (now that sources don't throw)
            logger.debug(INDENT + cf.warning("Input Exhausted"))
            if e.args:
                logger.debug(e)
            if n_runs == 0:
                self.ctx.logger(INDENT + "Inputs: No unprocessed inputs\n")
        except Exception as e:
            raise e
        if (
            cumulative_execution_result is not None
            and not cumulative_execution_result.error
        ):
            self.ctx.logger(INDENT + cf.success("Ok " + success_symbol + "\n"))  # type: ignore
        else:
            if cumulative_execution_result.error:
                error = cumulative_execution_result.error
            else:
                error = "Snap failed (unknown error)"
            self.ctx.logger(INDENT + cf.error("Error " + error_symbol + " " + cf.dimmed(error[:80])) + "\n")  # type: ignore
        logger.debug(f"Cumulative execution result: {cumulative_execution_result}")
        if cumulative_execution_result.output_block_id is None:
            return None
        logger.debug(f"*DONE* RUNNING NODE {node.key} {node.snap.key}")
        if output_session is not None:
            db: DataBlockMetadata = output_session.query(DataBlockMetadata).get(
                cumulative_execution_result.output_block_id
            )
            return db.as_managed_data_block(run_ctx, output_session)
        return None

    def _execute(self, node: Node, worker: Worker) -> ExecutionResult:
        snap = node.snap
        executable = Executable(
            node_key=node.key,
            compiled_snap=CompiledSnap(key=node.key, snap=snap,),
            # bound_interface=interface_mgr.get_bound_interface(),
            params=node.params or {},
        )
        return worker.execute(executable)

    def log_execution_result(self, result: ExecutionResult):
        self.ctx.logger(INDENT + "Inputs: ")
        if result.input_blocks_processed:
            self.ctx.logger("\n")
            for input_name, cnt in result.input_blocks_processed.items():
                self.ctx.logger(
                    INDENT * 2 + f"{input_name}: {cnt} block(s) processed\n"
                )
        else:
            self.ctx.logger("None\n")
        self.ctx.logger(INDENT + f"Outputs: {result.output_block_count} blocks")
        if result.output_blocks_record_count:
            self.ctx.logger(f" ({result.output_blocks_record_count} records)")
        if result.output_block_id is not None:
            self.ctx.logger(
                f" Alias: {result.output_alias if result.output_alias is not None else '-'} "
                + cf.dimmed(f"({result.output_block_id})")  # type: ignore
            )
        self.ctx.logger("\n")


def ensure_alias(sess: Session, node: Node, sdb: StoredDataBlockMetadata) -> Alias:
    logger.debug(
        f"Creating alias {node.get_alias()} for node {node.key} on storage {sdb.storage_url}"
    )
    return sdb.create_alias(sess, node.get_alias())


class Worker:
    def __init__(self, ctx: RunContext):
        self.env = ctx.env
        self.ctx = ctx

    def execute(self, executable: Executable) -> ExecutionResult:
        node = self.ctx.graph.get_node(executable.node_key)
        result = ExecutionResult.empty()
        try:
            with self.ctx.start_snap_run(node) as execution_session:
                interface_mgr = NodeInterfaceManager(
                    self.ctx, execution_session.metadata_session, node
                )
                executable.bound_interface = interface_mgr.get_bound_interface()
                snap_ctx = SnapContext(
                    self.ctx,
                    worker=self,
                    execution_session=execution_session,
                    executable=executable,
                    inputs=executable.bound_interface.inputs,
                    snap_log=execution_session.snap_log,
                )
                snap_args = []
                if executable.bound_interface.context:
                    snap_args.append(snap_ctx)
                snap_inputs = executable.bound_interface.inputs_as_kwargs()
                snap_kwargs = snap_inputs
                # TODO: tighten up the contextmanager to around just this call!
                #       Otherwise we are catching framework errors as snap errors
                try:
<<<<<<< HEAD
                    # snap = executable.compiled_snap.snap
                    # local_vars = locals()
                    # if hasattr(snap, "_locals"):
                    #     local_vars.update(snap._locals)
                    # exec(snap.get_source_code(), globals(), local_vars)
                    # output_obj = local_vars[snap.snap_callable.__name__](
                    print("callable", executable.compiled_snap.snap.snap_callable)
=======
                    # Actually run the snap
>>>>>>> dcb82841
                    output_obj = executable.compiled_snap.snap.snap_callable(
                        *snap_args, **snap_kwargs,
                    )
                    print("out", output_obj)
                    for res in self.process_execution_result(
                        executable, execution_session, output_obj, snap_ctx
                    ):
                        result = res
                finally:
                    # execution_session.metadata_session.commit()
                    pass
                # One last input block log (in case no outputs)
                snap_ctx.log_input_blocks()
        except Exception as e:
            result.set_error(e)
            if self.ctx.raise_on_error:
                raise e

        logger.debug(f"EXECUTION RESULT {result}")
        return result

    def process_execution_result(
        self,
        executable: Executable,
        execution_session: ExecutionSession,
        output_obj: DataInterfaceType,
        snap_ctx: SnapContext,
    ) -> Iterator[ExecutionResult]:
        result = ExecutionResult.empty()
        if output_obj is not None:
            if is_records_generator(output_obj):
                output_iterator = output_obj
            else:
                output_iterator = [output_obj]
            i = 0
            for output_obj in output_iterator:
                logger.debug(output_obj)
                i += 1
                snap_ctx.emit(output_obj)
                result = self.execution_result_info(
                    executable, execution_session, snap_ctx
                )
                yield result
        else:
            result = self.execution_result_info(executable, execution_session, snap_ctx)
            yield result

    def execution_result_info(
        self,
        executable: Executable,
        execution_session: ExecutionSession,
        snap_ctx: SnapContext,
    ) -> ExecutionResult:
        last_output_block: Optional[DataBlockMetadata] = None
        last_output_sdb: Optional[StoredDataBlockMetadata] = None
        last_output_alias: Optional[Alias] = None

        # Flush
        # execution_session.metadata_session.flush()

        if snap_ctx.outputs:
            last_output_sdb = snap_ctx.outputs[-1]
            last_output_block = last_output_sdb.data_block
            last_output_alias = last_output_sdb.get_alias(
                execution_session.metadata_session
            )

        input_block_counts = {}
        total_input_count = 0
        for input_name, dbs in snap_ctx.input_blocks_processed.items():
            input_block_counts[input_name] = len(dbs)
            total_input_count += len(dbs)

        return ExecutionResult(
            inputs_bound=list(executable.bound_interface.inputs_as_kwargs().keys()),
            non_reference_inputs_bound=executable.bound_interface.non_reference_bound_inputs(),
            input_blocks_processed=input_block_counts,
            output_block_id=last_output_block.id
            if last_output_block is not None
            else None,
            output_stored_block_id=last_output_sdb.id
            if last_output_sdb is not None
            else None,
            output_alias=last_output_alias.alias
            if last_output_alias is not None
            else None,
            output_block_count=len(snap_ctx.outputs),
            output_blocks_record_count=sum(
                [
                    db.record_count()
                    for db in snap_ctx.outputs
                    if db.record_count() is not None
                ]
            ),
            error=execution_session.snap_log.error.get("error")
            if isinstance(execution_session.snap_log.error, dict)
            else None,
            traceback=execution_session.snap_log.error.get("traceback")
            if isinstance(execution_session.snap_log.error, dict)
            else None,
        )

    # TODO: where does this sql stuff really belong? Are we still using this?
    def get_connection(self) -> sqlalchemy.engine.Engine:
        if self.ctx.current_runtime is None:
            raise Exception("Current runtime not set")
        if self.ctx.current_runtime.runtime_class != RuntimeClass.DATABASE:
            raise Exception(f"Runtime not supported {self.ctx.current_runtime}")
        return sqlalchemy.create_engine(self.ctx.current_runtime.url)

    def execute_sql(self, sql: str) -> ResultProxy:
        logger.debug("Executing SQL:")
        logger.debug(sql)
        return self.get_connection().execute(sql)<|MERGE_RESOLUTION|>--- conflicted
+++ resolved
@@ -648,7 +648,6 @@
                 # TODO: tighten up the contextmanager to around just this call!
                 #       Otherwise we are catching framework errors as snap errors
                 try:
-<<<<<<< HEAD
                     # snap = executable.compiled_snap.snap
                     # local_vars = locals()
                     # if hasattr(snap, "_locals"):
@@ -656,9 +655,6 @@
                     # exec(snap.get_source_code(), globals(), local_vars)
                     # output_obj = local_vars[snap.snap_callable.__name__](
                     print("callable", executable.compiled_snap.snap.snap_callable)
-=======
-                    # Actually run the snap
->>>>>>> dcb82841
                     output_obj = executable.compiled_snap.snap.snap_callable(
                         *snap_args, **snap_kwargs,
                     )
