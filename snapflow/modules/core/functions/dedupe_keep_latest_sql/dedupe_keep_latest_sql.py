--- conflicted
+++ resolved
@@ -1,19 +1,10 @@
 from __future__ import annotations
-from snapflow.core.sql.sql_function import SqlDataFunctionWrapper
-from typing import Optional
-
-<<<<<<< HEAD
 from typing import Optional
 
 from commonmodel.base import Schema
 from dcp.utils.common import T
 from snapflow import DataBlock, DataFunctionContext, datafunction
 from snapflow.core.sql.sql_function import SqlDataFunctionWrapper
-=======
-from commonmodel.base import Schema
-
-from snapflow import datafunction, DataFunctionContext, DataBlock
->>>>>>> a8f8d51d
 
 
 @datafunction(
@@ -28,19 +19,11 @@
     # return "dedupe_keep_latest_sql.sql"
     nominal: Optional[Schema] = None
     if input.nominal_schema_key:
-<<<<<<< HEAD
         nominal = ctx.library.get_schema(input.nominal_schema_key)
     distinct_clause = ""
     if nominal and nominal.unique_on:
         distinct_clause = f" distinct on ({', '.join(nominal.unique_on)})"
     realized: Schema = ctx.library.get_schema(input.realized_schema_key)
-=======
-        nominal = input.nominal_schema
-    distinct_clause = ""
-    if nominal and nominal.unique_on:
-        distinct_clause = f" distinct on ({', '.join(nominal.unique_on)})"
-    realized: Schema = input.realized_schema
->>>>>>> a8f8d51d
     cols = ", ".join(realized.field_names())
 
     orderby_clause = ""
